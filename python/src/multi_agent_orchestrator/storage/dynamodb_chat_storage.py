from typing import Union, Optional
import time
import boto3
from multi_agent_orchestrator.storage import ChatStorage
from multi_agent_orchestrator.types import ConversationMessage, ParticipantRole, TimestampedMessage
from multi_agent_orchestrator.utils import Logger, conversation_to_dict
from operator import attrgetter


class DynamoDbChatStorage(ChatStorage):
    def __init__(self,
                 table_name: str,
                 region: str,
                 ttl_key: Optional[str] = None,
                 ttl_duration: int = 3600):
        super().__init__()
        self.table_name = table_name
        self.ttl_key = ttl_key
        self.ttl_duration = int(ttl_duration)
        self.dynamodb = boto3.resource('dynamodb', region_name=region)
        self.table = self.dynamodb.Table(table_name)

    async def save_chat_message(
        self,
        user_id: str,
        session_id: str,
        agent_id: str,
        new_message: Union[ConversationMessage, TimestampedMessage],
        max_history_size: Optional[int] = None
    ) -> list[ConversationMessage]:
        key = self._generate_key(user_id, session_id, agent_id)
        existing_conversation = await self.fetch_chat_with_timestamp(user_id, session_id, agent_id)

        if self.is_same_role_as_last_message(existing_conversation, new_message):
            Logger.debug(f"> Consecutive {new_message.role} \
                          message detected for agent {agent_id}. Not saving.")
            return existing_conversation

        if isinstance(new_message, ConversationMessage):
            new_message = TimestampedMessage(
                role=new_message.role,
                content=new_message.content)

<<<<<<< HEAD
=======
        existing_conversation.append(new_message)

        trimmed_conversation: list[TimestampedMessage] = self.trim_conversation(
            existing_conversation,
            max_history_size
        )

        item: dict[str, Union[str, list[TimestampedMessage], int]] = {
            'PK': user_id,
            'SK': key,
            'conversation': conversation_to_dict(trimmed_conversation),
        }

        if self.ttl_key:
            item[self.ttl_key] = int(time.time()) + self.ttl_duration

        try:
            self.table.put_item(Item=item)
        except Exception as error:
            Logger.error(f"Error saving conversation to DynamoDB:{str(error)}")
            raise error

        return self._remove_timestamps(trimmed_conversation)

    async def save_chat_messages(self,
        user_id: str,
        session_id: str,
        agent_id: str,
        new_messages: Union[list[ConversationMessage], list[TimestampedMessage]],
        max_history_size: Optional[int] = None
    ) -> list[ConversationMessage]:

        """
        Save multiple messages at once
        """
        key = self._generate_key(user_id, session_id, agent_id)
        existing_conversation = await self.fetch_chat_with_timestamp(user_id, session_id, agent_id)

        #TODO: check messages are consecutive
        # if self.is_same_role_as_last_message(existing_conversation, new_messages):
        #     Logger.debug(f"> Consecutive {new_message.role} \
        #                   message detected for agent {agent_id}. Not saving.")
        #     return existing_conversation

        if isinstance(new_messages[0], ConversationMessage):  # Check only first message
            new_messages = [
                TimestampedMessage(
                    role=new_message.role,
                    content=new_message.content
                )
             for new_message in new_messages]

        existing_conversation.extend(new_messages)

>>>>>>> 6a03376d
        trimmed_conversation: list[TimestampedMessage] = self.trim_conversation(
            existing_conversation,
            max_history_size
        )

<<<<<<< HEAD
        item: dict[str, str | list[TimestampedMessage] | int] = {
=======
        item: dict[str, Union[str, list[TimestampedMessage], int]] = {
>>>>>>> 6a03376d
            'PK': user_id,
            'SK': key,
            'conversation': conversation_to_dict(trimmed_conversation),
        }

        if self.ttl_key:
            item[self.ttl_key] = int(time.time()) + self.ttl_duration

        try:
            self.table.put_item(Item=item)
        except Exception as error:
            Logger.error(f"Error saving conversation to DynamoDB:{str(error)}")
            raise error

        return self._remove_timestamps(trimmed_conversation)

    async def fetch_chat(
        self,
        user_id: str,
        session_id: str,
        agent_id: str
    ) -> list[ConversationMessage]:
        key = self._generate_key(user_id, session_id, agent_id)
        try:
            response = self.table.get_item(Key={'PK': user_id, 'SK': key})
            stored_messages: list[TimestampedMessage] = self._dict_to_conversation(
                response.get('Item', {}).get('conversation', [])
            )
            return self._remove_timestamps(stored_messages)
        except Exception as error:
            Logger.error(f"Error getting conversation from DynamoDB:{str(error)}")
            raise error

    async def fetch_chat_with_timestamp(
        self,
        user_id: str,
        session_id: str,
        agent_id: str
    ) -> list[TimestampedMessage]:
        key = self._generate_key(user_id, session_id, agent_id)
        try:
            response = self.table.get_item(Key={'PK': user_id, 'SK': key})
            stored_messages: list[TimestampedMessage] = self._dict_to_conversation(
                response.get('Item', {}).get('conversation', [])
            )
            return stored_messages
        except Exception as error:
            Logger.error(f"Error getting conversation from DynamoDB: {str(error)}")
            raise error

    async def fetch_all_chats(self, user_id: str, session_id: str) -> list[ConversationMessage]:
        try:
            response = self.table.query(
                KeyConditionExpression="PK = :pk AND begins_with(SK, :skPrefix)",
                ExpressionAttributeValues={
                    ':pk': user_id,
                    ':skPrefix': f"{session_id}#"
                }
            )

            if not response.get('Items'):
                return []

            all_chats = []
            for item in response['Items']:
                if not isinstance(item.get('conversation'), list):
                    Logger.error(f"Unexpected item structure:{item}")
                    continue

                agent_id = item['SK'].split('#')[1]
                for msg in item['conversation']:
                    content = msg['content']
                    if msg['role'] == ParticipantRole.ASSISTANT.value:
                        text = content[0]['text'] if isinstance(content, list) else content
                        content = [{'text': f"[{agent_id}] {text}"}]
                    elif not isinstance(content, list):
                        content = [{'text': content}]

                    all_chats.append(
                        TimestampedMessage(
                            role=msg['role'],
                            content=content,
                            timestamp=int(msg['timestamp'])
                        ))

            all_chats.sort(key=attrgetter('timestamp'))
            return self._remove_timestamps(all_chats)
        except Exception as error:
            Logger.error(f"Error querying conversations from DynamoDB:{str(error)}")
            raise error

    def _generate_key(self, user_id: str, session_id: str, agent_id: str) -> str:
        return f"{session_id}#{agent_id}"

    def _remove_timestamps(self,
                           messages: list[Union[TimestampedMessage]]) -> list[ConversationMessage]:
        return [ConversationMessage(role=message.role,
                                    content=message.content
                                    ) for message in messages]

    def _dict_to_conversation(self,
                              messages: list[dict]) -> list[TimestampedMessage]:
        return [TimestampedMessage(role=msg['role'],
                                   content=msg['content'],
                                   timestamp=msg['timestamp']
                                   ) for msg in messages]<|MERGE_RESOLUTION|>--- conflicted
+++ resolved
@@ -41,8 +41,6 @@
                 role=new_message.role,
                 content=new_message.content)
 
-<<<<<<< HEAD
-=======
         existing_conversation.append(new_message)
 
         trimmed_conversation: list[TimestampedMessage] = self.trim_conversation(
@@ -97,17 +95,12 @@
 
         existing_conversation.extend(new_messages)
 
->>>>>>> 6a03376d
         trimmed_conversation: list[TimestampedMessage] = self.trim_conversation(
             existing_conversation,
             max_history_size
         )
 
-<<<<<<< HEAD
         item: dict[str, str | list[TimestampedMessage] | int] = {
-=======
-        item: dict[str, Union[str, list[TimestampedMessage], int]] = {
->>>>>>> 6a03376d
             'PK': user_id,
             'SK': key,
             'conversation': conversation_to_dict(trimmed_conversation),
