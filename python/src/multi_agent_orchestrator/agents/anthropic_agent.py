--- conflicted
+++ resolved
@@ -9,11 +9,7 @@
                        ParticipantRole,
                        TemplateVariables,
                        AgentProviderType)
-<<<<<<< HEAD
-from multi_agent_orchestrator.utils import Logger, Tools, Tool
-=======
 from multi_agent_orchestrator.utils import Logger, AgentTools
->>>>>>> 6a03376d
 from multi_agent_orchestrator.retrievers import Retriever
 
 @dataclass
@@ -24,13 +20,8 @@
     streaming: Optional[bool] = False
     inference_config: Optional[dict[str, Any]] = None
     retriever: Optional[Retriever] = None
-<<<<<<< HEAD
-    tool_config: dict[str, Any] | Tools | None = None
+    tool_config: Optional[Union[dict[str, Any], AgentTools]] = None
     custom_system_prompt: Optional[dict[str, Any]] = None
-=======
-    tool_config: Optional[Union[dict[str, Any], AgentTools]] = None
-    custom_system_prompt: Optional[Dict[str, Any]] = None
->>>>>>> 6a03376d
 
 
 
@@ -165,7 +156,6 @@
             "stop_sequences": self.inference_config.get('stopSequences'),
         }
 
-<<<<<<< HEAD
         if self.tool_config:
             input["tools"] = self._prepare_tool_config()
 
@@ -201,52 +191,6 @@
                 if any('toolUse' in content for content in final_response.content):
                     tool_response = await self._process_tool_block(final_response, messages)
                     input['messages'].append(tool_response)
-=======
-        try:
-            if self.tool_config:
-                tools = self.tool_config["tool"] if not isinstance(self.tool_config["tool"], AgentTools) else self.tool_config["tool"].to_claude_format()
-
-                input['tools'] = tools
-                final_message = ''
-                tool_use = True
-                recursions = self.tool_config.get('toolMaxRecursions', self.default_max_recursions)
-
-                while tool_use and recursions > 0:
-                    if self.streaming:
-                        response = await self.handle_streaming_response(input)
-                    else:
-                        response = await self.handle_single_response(input)
-
-                    tool_use_blocks = [content for content in response.content if content.type == 'tool_use']
-
-                    if tool_use_blocks:
-                        input['messages'].append({"role": "assistant", "content": response.content})
-                        if not self.tool_config:
-                            raise ValueError("No tools available for tool use")
-
-                        if self.tool_config.get('useToolHandler'):
-                            # user is handling the tool blocks itself
-                            tool_response = await self.tool_config['useToolHandler'](response, input['messages'])
-                        else:
-                            tools:AgentTools = self.tool_config["tool"]
-                            # no handler has been provided, we can use the default implementation
-                            tool_response = await tools.tool_handler(AgentProviderType.ANTHROPIC.value, response, messages)
-                        input['messages'].append(tool_response)
-                        tool_use = True
-                    else:
-                        text_content = next((content for content in response.content if content.type == 'text'), None)
-                        final_message = text_content.text if text_content else ''
-
-                    if response.stop_reason == 'end_turn':
-                        tool_use = False
-
-                    recursions -= 1
-
-                return ConversationMessage(role=ParticipantRole.ASSISTANT.value, content=[{'text': final_message}])
-            else:
-                if self.streaming:
-                    response = await self.handle_streaming_response(input)
->>>>>>> 6a03376d
                 else:
                     continue_with_tools = False
 
@@ -273,11 +217,14 @@
             # tool process logic is handled elsewhere
             tool_response = await self.tool_config['useToolHandler'](llm_response, conversation)
         else:
-            # tool process logic is handled in Tools class
-            if isinstance(self.tool_config['tool'], Tools):
+            # tool process logic is handled in AgentTools class
+            if isinstance(self.tool_config['tool'], AgentTools):
                 tool_response = await self.tool_config['tool'].tool_handler(AgentProviderType.ANTHROPIC.value, llm_response, conversation)
             else:
-                raise ValueError("You must use Tools class when not providing a custom tool handler")
+                raise ValueError("You must use 
+                                 
+                                 
+                                 class when not providing a custom tool handler")
         return tool_response
 
     async def _handle_single_response_loop(
