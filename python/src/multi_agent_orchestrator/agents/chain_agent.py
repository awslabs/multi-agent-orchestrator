<<<<<<< HEAD
from typing import Union, AsyncIterable, Optional
=======
from typing import List, Dict, Union, AsyncIterable, Optional, Any
>>>>>>> 9512836b
from multi_agent_orchestrator.types import ConversationMessage, ParticipantRole
from multi_agent_orchestrator.utils.logger import Logger
from .agent import Agent, AgentOptions

class ChainAgentOptions(AgentOptions):
    def __init__(self, agents: list[Agent], default_output: Optional[str] = None, **kwargs):
        super().__init__(**kwargs)
        self.agents = agents
        self.default_output = default_output

class ChainAgent(Agent):
    def __init__(self, options: ChainAgentOptions):
        super().__init__(options)
        self.agents = options.agents
        self.default_output = options.default_output or "No output generated from the chain."
        if len(self.agents) == 0:
            raise ValueError("ChainAgent requires at least one agent in the chain.")

    async def process_request(
        self,
        input_text: str,
        user_id: str,
        session_id: str,
<<<<<<< HEAD
        chat_history: list[ConversationMessage],
        additional_params: Optional[dict[str, str]] = None
    ) -> Union[ConversationMessage, AsyncIterable[any]]:
=======
        chat_history: List[ConversationMessage],
        additional_params: Optional[Dict[str, str]] = None
    ) -> Union[ConversationMessage, AsyncIterable[Any]]:
>>>>>>> 9512836b
        current_input = input_text
        final_response: Union[ConversationMessage, AsyncIterable[Any]]

        for i, agent in enumerate(self.agents):
            is_last_agent = i == len(self.agents) - 1
            try:
                response = await agent.process_request(
                    current_input,
                    user_id,
                    session_id,
                    chat_history,
                    additional_params
                )
                if self.is_conversation_message(response):
                    if response.content and 'text' in response.content[0]:
                        current_input = response.content[0]['text']
                        final_response = response
                    else:
                        Logger.warn(f"Agent {agent.name} returned no text content.")
                        return self.create_default_response()
                elif self.is_async_iterable(response):
                    if not is_last_agent:
                        Logger.warn(f"Intermediate agent {agent.name} returned a streaming response, which is not allowed.")
                        return self.create_default_response()
                    # It's the last agent and streaming is allowed
                    final_response = response
                else:
                    Logger.warn(f"Agent {agent.name} returned an invalid response type.")
                    return self.create_default_response()

                # If it's not the last agent, ensure we have a non-streaming response to pass to the next agent
                if not is_last_agent and not self.is_conversation_message(final_response):
                    Logger.error(f"Expected non-streaming response from intermediate agent {agent.name}")
                    return self.create_default_response()

            except Exception as error:
                Logger.error(f"Error processing request with agent {agent.name}:{str(error)}")
                raise f"Error processing request with agent {agent.name}:{str(error)}"

        return final_response

    @staticmethod
    def is_async_iterable(obj: Any) -> bool:
        return hasattr(obj, '__aiter__')

    @staticmethod
    def is_conversation_message(response: Any) -> bool:
        return (
            isinstance(response, ConversationMessage) and
            hasattr(response, 'role') and
            hasattr(response, 'content') and
            isinstance(response.content, list)
        )

    def create_default_response(self) -> ConversationMessage:
        return ConversationMessage(
            role=ParticipantRole.ASSISTANT.value,
            content=[{"text": self.default_output}]
        )<|MERGE_RESOLUTION|>--- conflicted
+++ resolved
@@ -1,8 +1,4 @@
-<<<<<<< HEAD
-from typing import Union, AsyncIterable, Optional
-=======
-from typing import List, Dict, Union, AsyncIterable, Optional, Any
->>>>>>> 9512836b
+from typing import Union, AsyncIterable, Optional, Any
 from multi_agent_orchestrator.types import ConversationMessage, ParticipantRole
 from multi_agent_orchestrator.utils.logger import Logger
 from .agent import Agent, AgentOptions
@@ -26,15 +22,9 @@
         input_text: str,
         user_id: str,
         session_id: str,
-<<<<<<< HEAD
         chat_history: list[ConversationMessage],
         additional_params: Optional[dict[str, str]] = None
-    ) -> Union[ConversationMessage, AsyncIterable[any]]:
-=======
-        chat_history: List[ConversationMessage],
-        additional_params: Optional[Dict[str, str]] = None
     ) -> Union[ConversationMessage, AsyncIterable[Any]]:
->>>>>>> 9512836b
         current_input = input_text
         final_response: Union[ConversationMessage, AsyncIterable[Any]]
 
